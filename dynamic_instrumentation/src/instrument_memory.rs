--- conflicted
+++ resolved
@@ -74,16 +74,12 @@
     /// Returned indices will not be sorted in any particular order, but are
     /// unique and constant across the entire lifetime of this instrumentation
     /// instance.
-<<<<<<< HEAD
     fn get_mir_loc_idx<'tcx>(
         &self,
         body_def: DefPathHash,
         location: Location,
         metadata: &EventMetadata,
     ) -> MirLocId {
-=======
-    fn get_mir_loc_idx(&self, body_def: DefPathHash, location: Location) -> MirLocId {
->>>>>>> f593a7e1
         let mir_loc = MirLoc {
             body_def: body_def.0.as_value().into(),
             basic_block_idx: location.block.index(),
@@ -913,13 +909,8 @@
     });
 
     for arg in &mut args {
-<<<<<<< HEAD
         if let Some((cast_stmts, cast_local)) = cast_ptr_to_usize(tcx, locals, &arg) {
             *arg = InstrumentationOperand::AddressUsize(cast_local);
-=======
-        if let Some((cast_stmts, cast_local)) = cast_ptr_to_usize(tcx, locals, arg) {
-            *arg = cast_local;
->>>>>>> f593a7e1
             blocks[block]
                 .statements
                 .splice(statement_index..statement_index, cast_stmts);
@@ -962,7 +953,6 @@
 ) -> Option<(Vec<Statement<'tcx>>, Operand<'tcx>)> {
     let mut new_stmts = vec![];
 
-<<<<<<< HEAD
     let arg_ty = arg.inner().ty(locals, tcx);
 
     let ptr = match arg {
@@ -1003,28 +993,6 @@
             assert!(arg_ty.is_unsafe_ptr(), "{:?}: {:?} is not an unsafe ptr", arg, arg_ty);
             arg.to_copy()
         },
-=======
-    let ptr_arg = if !arg_ty.is_unsafe_ptr() {
-        let ptr_ty = arg_ty.builtin_deref(false).unwrap();
-        let raw_ptr_ty = tcx.mk_ptr(ptr_ty);
-        let raw_ptr_local = locals.push(LocalDecl::new(raw_ptr_ty, DUMMY_SP));
-        let mut deref = arg.place().expect("Can't get the address of a constant");
-        let mut projs = Vec::with_capacity(deref.projection.len() + 1);
-        projs.extend(deref.projection);
-        projs.push(ProjectionElem::Deref);
-        deref.projection = tcx.intern_place_elems(&*projs);
-        let cast_stmt = Statement {
-            source_info: SourceInfo::outermost(DUMMY_SP),
-            kind: StatementKind::Assign(Box::new((
-                raw_ptr_local.into(),
-                Rvalue::AddressOf(ptr_ty.mutbl, deref),
-            ))),
-        };
-        new_stmts.push(cast_stmt);
-        Operand::Move(raw_ptr_local.into())
-    } else {
-        arg.to_copy()
->>>>>>> f593a7e1
     };
 
     // Cast the raw ptr to a usize before passing to the
