--- conflicted
+++ resolved
@@ -119,10 +119,6 @@
             }
         }
 
-<<<<<<< HEAD
-        let (successor_block, _) =
-            insert_call(tcx, body, loc.block, loc.statement_index, func, args);
-=======
         let (successor_block, _) = insert_call(
             tcx,
             *body,
@@ -131,7 +127,6 @@
             func,
             args,
         );
->>>>>>> fa347d0e
 
         let blocks = body.basic_blocks_mut();
         if after_call {
