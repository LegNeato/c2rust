ARG BASE_IMAGE=ubuntu:bionic
FROM ${BASE_IMAGE}
LABEL maintainer="c2rust@immunant.com"

ARG USER=docker
ARG UID=1000
ARG GID=1000
ARG PROVISION_SCRIPT=provision_deb.sh
ENV HOME=/home/$USER
ENV DEBIAN_FRONTEND=noninteractive

USER root
RUN groupadd -f -g $GID $USER
RUN useradd --create-home -u $UID -g $GID --create-home --shell /bin/bash $USER 

# Provision debian and python packages 
COPY provision*.sh /tmp/
COPY requirements.txt /tmp/requirements.txt
RUN chmod +x /tmp/provision*.sh && /tmp/provision.sh

USER $USER
# Provision rust language and packages (should not run as root)
ARG RUST_VER=nightly-2018-12-03
<<<<<<< HEAD
RUN RUST_VER=$RUST_VER /tmp/provision_rust.sh
=======
RUN RUST_VER=$RUST_VER /tmp/provision_rust.sh

# Need to switch back to root for Azure DevOps compatibility
USER root
>>>>>>> 08f61000
<|MERGE_RESOLUTION|>--- conflicted
+++ resolved
@@ -21,11 +21,7 @@
 USER $USER
 # Provision rust language and packages (should not run as root)
 ARG RUST_VER=nightly-2018-12-03
-<<<<<<< HEAD
-RUN RUST_VER=$RUST_VER /tmp/provision_rust.sh
-=======
 RUN RUST_VER=$RUST_VER /tmp/provision_rust.sh
 
 # Need to switch back to root for Azure DevOps compatibility
-USER root
->>>>>>> 08f61000
+USER root