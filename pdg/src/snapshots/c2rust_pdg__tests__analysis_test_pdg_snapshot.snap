--- conflicted
+++ resolved
@@ -959,10 +959,6 @@
 }
 nodes_that_need_write = [75, 74, 73, 66, 65, 64, 63, 62, 61, 54, 53, 52, 45, 44, 43, 33, 32, 31, 27, 26, 25, 15, 14, 13, 6, 5, 4, 0]
 
-<<<<<<< HEAD
-num_graphs = 75
-num_nodes = 655
-=======
 g {
 	n[0]: &_4        _    => _3 @ bb0[15]: fn test_ref_field; _3 = &mut _4;                             
 	n[1]: field.3    n[0] => _  @ bb0[17]: fn test_ref_field; _7 = (((*_3).3: pointers::T).3: i32);     
@@ -974,6 +970,5 @@
 }
 nodes_that_need_write = [6, 5, 4, 0]
 
-num_graphs = 77
-num_nodes = 667
->>>>>>> d03d1c70
+num_graphs = 76
+num_nodes = 664
